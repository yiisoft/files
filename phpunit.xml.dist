--- conflicted
+++ resolved
@@ -1,32 +1,12 @@
-<<<<<<< HEAD
-<?xml version="1.0" encoding="UTF-8"?>
-<phpunit xmlns:xsi="http://www.w3.org/2001/XMLSchema-instance"
-         xsi:noNamespaceSchemaLocation="https://schema.phpunit.de/9.3/phpunit.xsd"
-         backupGlobals="false"
-=======
 <phpunit bootstrap="vendor/autoload.php"
->>>>>>> 36c93571
          colors="true"
          verbose="true"
          failOnRisky="true"
-<<<<<<< HEAD
-         failOnWarning="true">
-    <coverage>
-        <include>
-            <directory>./</directory>
-        </include>
-        <exclude>
-            <directory>./tests</directory>
-            <directory>./vendor</directory>
-        </exclude>
-    </coverage>
-=======
          failOnWarning="true"
          stopOnFailure="false"
          executionOrder="default"
          resolveDependencies="true">
 
->>>>>>> 36c93571
     <php>
         <ini name="error_reporting" value="-1"/>
     </php>
@@ -35,13 +15,10 @@
             <directory>./tests</directory>
         </testsuite>
     </testsuites>
-<<<<<<< HEAD
-=======
 
     <coverage>
         <include>
             <directory>./src</directory>
         </include>
     </coverage>
->>>>>>> 36c93571
 </phpunit>