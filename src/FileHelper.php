<?php

declare(strict_types=1);

namespace Yiisoft\Files;

<<<<<<< HEAD
use Exception;
use InvalidArgumentException;
use RuntimeException;
=======
use FilesystemIterator;
use Yiisoft\Strings\StringHelper;
use Yiisoft\Strings\WildcardPattern;

use function is_string;
>>>>>>> 1d8c1dbd

/**
 * FileHelper provides useful methods to manage files and directories
 */
class FileHelper
{
    /**
     * Creates a new directory.
     *
     * This method is similar to the PHP `mkdir()` function except that it uses `chmod()` to set the permission of the
     * created directory in order to avoid the impact of the `umask` setting.
     *
     * @param string $path path of the directory to be created.
     * @param int $mode the permission to be set for the created directory.
     *
     * @return bool whether the directory is created successfully.
     */
    public static function createDirectory(string $path, int $mode = 0775): bool
    {
        $path = static::normalizePath($path);

        try {
            if (!mkdir($path, $mode, true) && !is_dir($path)) {
                return false;
            }
        } catch (Exception $e) {
            if (!is_dir($path)) {
                throw new RuntimeException(
                    "Failed to create directory \"$path\": " . $e->getMessage(),
                    $e->getCode(),
                    $e
                );
            }
        }

        return static::chmod($path, $mode);
    }

    /**
     * Set permissions directory.
     *
     * @param string $path
     * @param integer $mode
     *
     * @return boolean|null
     *
     * @throws RuntimeException
     */
    private static function chmod(string $path, int $mode): ?bool
    {
        try {
            return chmod($path, $mode);
        } catch (Exception $e) {
            throw new RuntimeException(
                "Failed to change permissions for directory \"$path\": " . $e->getMessage(),
                $e->getCode(),
                $e
            );
        }
    }

    /**
     * Normalizes a file/directory path.
     *
     * The normalization does the following work:
     *
     * - Convert all directory separators into `/` (e.g. "\a/b\c" becomes "/a/b/c")
     * - Remove trailing directory separators (e.g. "/a/b/c/" becomes "/a/b/c")
     * - Turn multiple consecutive slashes into a single one (e.g. "/a///b/c" becomes "/a/b/c")
     * - Remove ".." and "." based on their meanings (e.g. "/a/./b/../c" becomes "/a/c")
     *
     * @param string $path the file/directory path to be normalized
     *
     * @return string the normalized file/directory path
     */
    public static function normalizePath(string $path): string
    {
        $isWindowsShare = strpos($path, '\\\\') === 0;

        if ($isWindowsShare) {
            $path = substr($path, 2);
        }

        $path = rtrim(strtr($path, '/\\', '//'), '/');

        if (strpos('/' . $path, '/.') === false && strpos($path, '//') === false) {
            return $isWindowsShare ? "\\\\$path" : $path;
        }

        $parts = [];

        foreach (explode('/', $path) as $part) {
            if ($part === '..' && !empty($parts) && end($parts) !== '..') {
                array_pop($parts);
            } elseif ($part !== '.' && ($part !== '' || empty($parts))) {
                $parts[] = $part;
            }
        }

        $path = implode('/', $parts);

        if ($isWindowsShare) {
            $path = '\\\\' . $path;
        }

        return $path === '' ? '.' : $path;
    }

    /**
     * Removes a directory (and all its content) recursively.
     *
     * @param string $directory the directory to be deleted recursively.
     * @param array $options options for directory remove ({@see clearDirectory()}).
     *
     * @return void
     */
    public static function removeDirectory(string $directory, array $options = []): void
    {
        try {
            static::clearDirectory($directory, $options);
        } catch (InvalidArgumentException $e) {
            return;
        }

        if (is_link($directory)) {
            self::unlink($directory);
        } else {
            rmdir($directory);
        }
    }

    /**
     * Clear all directory content.
     *
     * @param string $directory the directory to be cleared.
     * @param array $options options for directory clear . Valid options are:
     *
     * - traverseSymlinks: boolean, whether symlinks to the directories should be traversed too.
     *   Defaults to `false`, meaning the content of the symlinked directory would not be deleted.
     *   Only symlink would be removed in that default case.
     *
     * @return void
     *
     * @throws InvalidArgumentException if unable to open directory
     */
    public static function clearDirectory(string $directory, array $options = []): void
    {
        $handle = static::openDirectory($directory);
        if (!empty($options['traverseSymlinks']) || !is_link($directory)) {
            while (($file = readdir($handle)) !== false) {
                if ($file === '.' || $file === '..') {
                    continue;
                }
                $path = $directory . '/' . $file;
                if (is_dir($path)) {
                    self::removeDirectory($path, $options);
                } else {
                    self::unlink($path);
                }
            }
            closedir($handle);
        }
    }

    /**
     * Removes a file or symlink in a cross-platform way.
     * @param string $path
     * @return bool
     */
    public static function unlink(string $path): bool
    {
        $isWindows = DIRECTORY_SEPARATOR === '\\';

        if (!$isWindows) {
            return unlink($path);
        }

        if (is_link($path) && is_dir($path)) {
            return rmdir($path);
        }

        if (!is_writable($path)) {
            chmod($path, 0777);
        }

        return unlink($path);
    }

    /**
     * Tells whether the path is a empty directory
     * @param string $path
     * @return bool
     */
    public static function isEmptyDirectory(string $path): bool
    {
        if (!is_dir($path)) {
            return false;
        }

        return !(new FilesystemIterator($path))->valid();
    }

    /**
     * Copies a whole directory as another one.
     *
     * The files and sub-directories will also be copied over.
     *
     * @param string $source the source directory.
     * @param string $destination the destination directory.
     * @param array $options options for directory copy. Valid options are:
     *
     * - dirMode: integer, the permission to be set for newly copied directories. Defaults to 0775.
     * - fileMode:  integer, the permission to be set for newly copied files. Defaults to the current environment
     *   setting.
     * - filter: PathMatcher
     * - recursive: boolean, whether the files under the subdirectories should also be copied. Defaults to true.
     * - beforeCopy: callback, a PHP callback that is called before copying each sub-directory or file. If the callback
     *   returns false, the copy operation for the sub-directory or file will be cancelled. The signature of the
     *   callback should be: `function ($from, $to)`, where `$from` is the sub-directory or file to be copied from,
     *   while `$to` is the copy target.
     * - afterCopy: callback, a PHP callback that is called after each sub-directory or file is successfully copied.
     *   The signature of the callback should be: `function ($from, $to)`, where `$from` is the sub-directory or file
     *   copied from, while `$to` is the copy target.
     * - copyEmptyDirectories: boolean, whether to copy empty directories. Set this to false to avoid creating
     *   directories that do not contain files. This affects directories that do not contain files initially as well as
     *   directories that do not contain files at the target destination because files have been filtered via `only` or
     *   `except`. Defaults to true.
     *
     * @return void
     * @throws Exception
     *
     * @throws InvalidArgumentException if unable to open directory
     */
    public static function copyDirectory(string $source, string $destination, array $options = []): void
    {
        $source = static::normalizePath($source);
        $destination = static::normalizePath($destination);

        static::assertNotSelfDirectory($source, $destination);

        $destinationExists = static::setDestination($destination, $options);

        $handle = static::openDirectory($source);

        $options = static::setBasePath($source, $options);

        while (($file = readdir($handle)) !== false) {
            if ($file === '.' || $file === '..') {
                continue;
            }

            $from = $source . '/' . $file;
            $to = $destination . '/' . $file;

            if (is_file($from)) {
                if (!isset($options['filter']) || $options['filter']->match($from)) {
                    if (!$destinationExists) {
                        static::createDirectory($destination, $options['dirMode'] ?? 0775);
                        $destinationExists = true;
                    }
                    copy($from, $to);
                    if (isset($options['fileMode'])) {
                        static::chmod($to, $options['fileMode']);
                    }
                }
            } elseif (!isset($options['recursive']) || $options['recursive']) {
                static::copyDirectory($from, $to, $options);
            }
        }

        closedir($handle);
    }

    /**
     * Check copy it self directory.
     *
     * @param string $source
     * @param string $destination
     *
     * @throws InvalidArgumentException
     */
    private static function assertNotSelfDirectory(string $source, string $destination): void
    {
        if ($source === $destination || strpos($destination, $source . '/') === 0) {
            throw new InvalidArgumentException('Trying to copy a directory to itself or a subdirectory.');
        }
    }

    /**
     * Open directory handle.
     *
     * @param string $directory
     *
     * @return resource
     *
     * @throws InvalidArgumentException
     */
    private static function openDirectory(string $directory)
    {
        $handle = @opendir($directory);

        if ($handle === false) {
            throw new InvalidArgumentException("Unable to open directory: $directory");
        }

        return $handle;
    }

    /**
     * Set base path directory.
     *
     * @param string $source
     * @param array $options
     *
     * @return array
     */
    private static function setBasePath(string $source, array $options): array
    {
        if (!isset($options['basePath'])) {
            // this should be done only once
            $options['basePath'] = realpath($source);
        }

        return $options;
    }

    /**
     * Set destination directory.
     *
     * @param string $destination
     * @param array $options
     *
     * @return bool
     */
    private static function setDestination(string $destination, array $options): bool
    {
        $destinationExists = is_dir($destination);

        if (!$destinationExists && (!isset($options['copyEmptyDirectories']) || $options['copyEmptyDirectories'])) {
            static::createDirectory($destination, $options['dirMode'] ?? 0775);
            $destinationExists = true;
        }

        return $destinationExists;
    }
}<|MERGE_RESOLUTION|>--- conflicted
+++ resolved
@@ -4,17 +4,10 @@
 
 namespace Yiisoft\Files;
 
-<<<<<<< HEAD
 use Exception;
+use FilesystemIterator;
 use InvalidArgumentException;
 use RuntimeException;
-=======
-use FilesystemIterator;
-use Yiisoft\Strings\StringHelper;
-use Yiisoft\Strings\WildcardPattern;
-
-use function is_string;
->>>>>>> 1d8c1dbd
 
 /**
  * FileHelper provides useful methods to manage files and directories
