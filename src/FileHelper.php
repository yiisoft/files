<?php
declare(strict_types = 1);

namespace Yiisoft\Files;

use Yiisoft\Strings\StringHelper;

/**
 * FileHelper provides useful methods to manage files and directories
 */
class FileHelper
{
    /**
     * @var int PATTERN_NO_DIR
     */
    private const PATTERN_NO_DIR = 1;

    /**
     * @var int PATTERN_ENDS_WITH
     */
    private const PATTERN_ENDS_WITH = 4;

    /**
     * @var int PATTERN_MUST_BE_DIR
     */
    private const PATTERN_MUST_BE_DIR = 8;

    /**
     * @var int PATTERN_NEGATIVE
     */
    private const PATTERN_NEGATIVE = 16;

    /**
     * @var int PATTERN_CASE_INSENSITIVE
     */
    private const PATTERN_CASE_INSENSITIVE = 32;

    /**
     * Creates a new directory.
     *
     * This method is similar to the PHP `mkdir()` function except that it uses `chmod()` to set the permission of the
     * created directory in order to avoid the impact of the `umask` setting.
     *
     * @param string $path path of the directory to be created.
     * @param int $mode the permission to be set for the created directory.
     *
     * @return bool whether the directory is created successfully.
     */
    public static function createDirectory(string $path, int $mode = 0775): bool
    {
        $path = static::normalizePath($path);

        try {
            if (!mkdir($path, $mode, true) && !is_dir($path)) {
                return false;
            }
        } catch (\Exception $e) {
            if (!is_dir($path)) {
                throw new \RuntimeException(
                    "Failed to create directory \"$path\": " . $e->getMessage(),
                    $e->getCode(),
                    $e
                );
            }
        }

        return static::chmod($path, $mode);
    }

    /**
     * Set permissions directory.
     *
     * @param string $path
     * @param integer $mode
     *
     * @throws \RuntimeException
     *
     * @return boolean|null
     */
    private static function chmod(string $path, int $mode): ?bool
    {
        try {
            return chmod($path, $mode);
        } catch (\Exception $e) {
            throw new \RuntimeException(
                "Failed to change permissions for directory \"$path\": " . $e->getMessage(),
                $e->getCode(),
                $e
            );
        }
    }

    /**
     * Normalizes a file/directory path.
     *
     * The normalization does the following work:
     *
     * - Convert all directory separators into `/` (e.g. "\a/b\c" becomes "/a/b/c")
     * - Remove trailing directory separators (e.g. "/a/b/c/" becomes "/a/b/c")
     * - Turn multiple consecutive slashes into a single one (e.g. "/a///b/c" becomes "/a/b/c")
     * - Remove ".." and "." based on their meanings (e.g. "/a/./b/../c" becomes "/a/c")
     *
     * @param string $path the file/directory path to be normalized
     *
     * @return string the normalized file/directory path
     */
    public static function normalizePath(string $path): string
    {
        $isWindowsShare = strpos($path, '\\\\') === 0;

        if ($isWindowsShare) {
            $path = substr($path, 2);
        }

        $path = rtrim(strtr($path, '/\\', '//'), '/');

        if (strpos('/' . $path, '/.') === false && strpos($path, '//') === false) {
<<<<<<< HEAD
            if ($isWindowsShare) {
                $path = $path = '\\\\' . $path;
            }

            return $path;
=======
            return $isWindowsShare ? "\\\\$path" : $path;
>>>>>>> d6e2a464
        }

        $parts = [];

        foreach (explode('/', $path) as $part) {
            if ($part === '..' && !empty($parts) && end($parts) !== '..') {
                array_pop($parts);
            } elseif ($part !== '.' && ($part !== '' || empty($parts))) {
                $parts[] = $part;
            }
        }

        $path = implode('/', $parts);

        if ($isWindowsShare) {
            $path = '\\\\' . $path;
        }

        return $path === '' ? '.' : $path;
    }

    /**
     * Removes a directory (and all its content) recursively.
     *
     * @param string $directory the directory to be deleted recursively.
     * @param array $options options for directory remove. Valid options are:
     *
     * - traverseSymlinks: boolean, whether symlinks to the directories should be traversed too.
     *   Defaults to `false`, meaning the content of the symlinked directory would not be deleted.
     *   Only symlink would be removed in that default case.
     *
     * @return void
     */
    public static function removeDirectory(string $directory, array $options = []): void
    {
        if (!empty($options['traverseSymlinks']) || !is_link($directory)) {
            if (!($handle = @opendir($directory))) {
                return;
            }

            while (($file = readdir($handle)) !== false) {
                if ($file === '.' || $file === '..') {
                    continue;
                }
                $path = $directory . '/' . $file;
                if (is_dir($path)) {
                    self::removeDirectory($path, $options);
                } else {
                    self::unlink($path);
                }
            }

            closedir($handle);
        }

        if (is_link($directory)) {
            self::unlink($directory);
        } else {
            rmdir($directory);
        }
    }

    /**
     * Removes a file or symlink in a cross-platform way.
     *
     * @param string $path
     *
     * @return bool
     */
    public static function unlink(string $path): bool
    {
        $isWindows = DIRECTORY_SEPARATOR === '\\';

        if (!$isWindows) {
            return unlink($path);
        }

        if (is_link($path) && is_dir($path)) {
            return rmdir($path);
        }

        return unlink($path);
    }

    /**
     * Copies a whole directory as another one.
     *
     * The files and sub-directories will also be copied over.
     *
     * @param string $source the source directory.
     * @param string $destination the destination directory.
     * @param array $options options for directory copy. Valid options are:
     *
     * - dirMode: integer, the permission to be set for newly copied directories. Defaults to 0775.
     * - fileMode:  integer, the permission to be set for newly copied files. Defaults to the current environment
     *   setting.
     * - filter: callback, a PHP callback that is called for each directory or file.
     *   The signature of the callback should be: `function ($path)`, where `$path` refers the full path to be filtered.
     *   The callback can return one of the following values:
     *
     *   * true: the directory or file will be copied (the "only" and "except" options will be ignored).
     *   * false: the directory or file will NOT be copied (the "only" and "except" options will be ignored).
     *   * null: the "only" and "except" options will determine whether the directory or file should be copied.
     *
     * - only: array, list of patterns that the file paths should match if they want to be copied. A path matches a
     *   pattern if it contains the pattern string at its end. For example, '.php' matches all file paths ending with
     *   '.php'.
     *   Note, the '/' characters in a pattern matches both '/' and '\' in the paths. If a file path matches a pattern
     *   in both "only" and "except", it will NOT be copied.
     * - except: array, list of patterns that the files or directories should match if they want to be excluded from
     *   being copied. A path matches a pattern if it contains the pattern string at its end. Patterns ending with '/'
     *   apply to directory paths only, and patterns not ending with '/' apply to file paths only. For example, '/a/b'
     *   matches all file paths ending with '/a/b'; and '.svn/' matches directory paths ending with '.svn'. Note, the
     *   '/' characters in a pattern matches both '/' and '\' in the paths.
     * - caseSensitive: boolean, whether patterns specified at "only" or "except" should be case sensitive. Defaults to
     *   true.
     * - recursive: boolean, whether the files under the subdirectories should also be copied. Defaults to true.
     * - beforeCopy: callback, a PHP callback that is called before copying each sub-directory or file. If the callback
     *   returns false, the copy operation for the sub-directory or file will be cancelled. The signature of the
     *   callback should be: `function ($from, $to)`, where `$from` is the sub-directory or file to be copied from,
     *   while `$to` is the copy target.
     * - afterCopy: callback, a PHP callback that is called after each sub-directory or file is successfully copied.
     *   The signature of the callback should be: `function ($from, $to)`, where `$from` is the sub-directory or file
     *   copied from, while `$to` is the copy target.
     * - copyEmptyDirectories: boolean, whether to copy empty directories. Set this to false to avoid creating
     *   directories that do not contain files. This affects directories that do not contain files initially as well as
     *   directories that do not contain files at the target destination because files have been filtered via `only` or
     *   `except`. Defaults to true.
     *
     * @throws \InvalidArgumentException if unable to open directory
     * @throws \Exception
     *
     * @return void
     */
    public static function copyDirectory(string $source, string $destination, array $options = []): void
    {
        $source = static::normalizePath($source);
        $destination = static::normalizePath($destination);

        static::isSelfDirectory($source, $destination);

        $destinationExists = static::setDestination($destination, $options);

        $handle = static::isSourceDirectory($source);

        $options = static::setBasePath($source, $options);

        while (($file = readdir($handle)) !== false) {
            if ($file === '.' || $file === '..') {
                continue;
            }

            $from = $source . '/' . $file;
            $to = $destination . '/' . $file;

            if (static::filterPath($from, $options)) {
                if (is_file($from)) {
                    if (!$destinationExists) {
                        static::createDirectory($destination, $options['dirMode'] ?? 0775);
                        $destinationExists = true;
                    }
                    copy($from, $to);
                    if (isset($options['fileMode'])) {
                        static::chmod($to, $options['fileMode']);
                    }
                } elseif (!isset($options['recursive']) || $options['recursive']) {
                    static::copyDirectory($from, $to, $options);
                }
            }
        }

        closedir($handle);
    }

    /**
     * Check copy it self directory.
     *
     * @param string $source
     * @param string $destination
     *
     * @throws \InvalidArgumentException
     *
     * @return boolean
     */
    private static function isSelfDirectory(string $source, string $destination)
    {
        if ($source === $destination || strpos($destination, $source . '/') === 0) {
            throw new \InvalidArgumentException('Trying to copy a directory to itself or a subdirectory.');
        }
    }

    /**
     * Check if exist source directory.
     *
     * @param string $source
     *
     * @throws \InvalidArgumentException
     *
     * @return resource
     */
    private static function isSourceDirectory(string $source)
    {
        $handle = @opendir($source);

        if ($handle === false) {
            throw new \InvalidArgumentException("Unable to open directory: $source");
        }

        return $handle;
    }

    /**
     * Set base path directory.
     *
     * @param string $source
     * @param array $options
     *
     * @return array
     */
    private static function setBasePath(string $source, array $options): array
    {
        if (!isset($options['basePath'])) {
            // this should be done only once
            $options['basePath'] = realpath($source);
            $options = static::normalizeOptions($options);
        }

        return $options;
    }

    /**
     * Set destination directory.
     *
     * @param string $destination
     * @param array $options
     *
     * @return bool
     */
    private static function setDestination(string $destination, array $options): bool
    {
        $destinationExists = is_dir($destination);

        if (!$destinationExists && (!isset($options['copyEmptyDirectories']) || $options['copyEmptyDirectories'])) {
            static::createDirectory($destination, $options['dirMode'] ?? 0775);
            $destinationExists = true;
        }

        return $destinationExists;
    }

    /**
     * Normalize options.
     *
     * @param array $options raw options.
     *
     * @return array normalized options.
     */
    protected static function normalizeOptions(array $options): array
    {
        $options = static::setCaseSensitive($options);
        $options = static::setExcept($options);
        $options = static::setOnly($options);

        return $options;
    }

    /**
     * Set options case sensitive.
     *
     * @param array $options
     *
     * @return array
     */
    private static function setCaseSensitive(array $options): array
    {
        if (!array_key_exists('caseSensitive', $options)) {
            $options['caseSensitive'] = true;
        }

        return $options;
    }

    /**
     * Set options except.
     *
     * @param array $options
     *
     * @return array
     */
    private static function setExcept(array $options): array
    {
        if (isset($options['except'])) {
            foreach ($options['except'] as $key => $value) {
                if (\is_string($value)) {
                    $options['except'][$key] = self::parseExcludePattern($value, $options['caseSensitive']);
                }
            }
        }

        return $options;
    }

    /**
     * Set options only.
     *
     * @param array $options
     *
     * @return array
     */
    private static function setOnly(array $options): array
    {
        if (isset($options['only'])) {
            foreach ($options['only'] as $key => $value) {
                if (\is_string($value)) {
                    $options['only'][$key] = self::parseExcludePattern($value, $options['caseSensitive']);
                }
            }
        }

        return $options;
    }

    /**
     * Checks if the given file path satisfies the filtering options.
     *
     * @param string $path the path of the file or directory to be checked.
     * @param array $options the filtering options.
     *
     * @return bool whether the file or directory satisfies the filtering options.
     */
    public static function filterPath(string $path, array $options): bool
    {
        $path = str_replace('\\', '/', $path);

        if (!empty($options['except'])) {
            if ((self::lastExcludeMatchingFromList($options['basePath'], $path, $options['except'])) !== null) {
                return false;
            }
        }

        if (!empty($options['only']) && !is_dir($path)) {
            // don't check PATTERN_NEGATIVE since those entries are not prefixed with !
            return self::lastExcludeMatchingFromList($options['basePath'], $path, $options['only']) !== null;
        }

        return true;
    }

    /**
     * Searches for the first wildcard character in the pattern.
     *
     * @param string $pattern the pattern to search in.
     *
     * @return int|bool position of first wildcard character or false if not found.
     */
    private static function firstWildcardInPattern(string $pattern)
    {
        $wildcards = ['*', '?', '[', '\\'];
        $wildcardSearch = function ($carry, $item) use ($pattern) {
            $position = strpos($pattern, $item);
            if ($position === false) {
                return $carry === false ? $position : $carry;
            }
            return $carry === false ? $position : min($carry, $position);
        };
        return array_reduce($wildcards, $wildcardSearch, false);
    }


    /**
     * Scan the given exclude list in reverse to see whether pathname should be ignored.
     *
     * The first match (i.e. the last on the list), if any, determines the fate.  Returns the element which matched,
     * or null for undecided.
     *
     * Based on last_exclude_matching_from_list() from dir.c of git 1.8.5.3 sources.
     *
     * @param string $basePath.
     * @param string $path.
     * @param array $excludes list of patterns to match $path against.
     *
     * @return null|array null or one of $excludes item as an array with keys: 'pattern', 'flags'.
     *
     * @throws \InvalidArgumentException if any of the exclude patterns is not a string or an array with keys: pattern,
     *                                   flags, firstWildcard.
     */
    private static function lastExcludeMatchingFromList(string $basePath, string $path, array $excludes): ?array
    {
        foreach (array_reverse($excludes) as $exclude) {
            if (\is_string($exclude)) {
                $exclude = self::parseExcludePattern($exclude, false);
            }

            if (!isset($exclude['pattern'], $exclude['flags'], $exclude['firstWildcard'])) {
                throw new \InvalidArgumentException(
                    'If exclude/include pattern is an array it must contain the pattern, flags and firstWildcard keys.'
                );
            }

            if (($exclude['flags'] & self::PATTERN_MUST_BE_DIR) && !is_dir($path)) {
                continue;
            }

            if ($exclude['flags'] & self::PATTERN_NO_DIR) {
                if (self::matchBasename(basename($path), $exclude['pattern'], $exclude['firstWildcard'], $exclude['flags'])) {
                    return $exclude;
                }
                continue;
            }

            if (self::matchPathname($path, $basePath, $exclude['pattern'], $exclude['firstWildcard'], $exclude['flags'])) {
                return $exclude;
            }
        }

        return null;
    }

    /**
     * Performs a simple comparison of file or directory names.
     *
     * Based on match_basename() from dir.c of git 1.8.5.3 sources.
     *
     * @param string $baseName file or directory name to compare with the pattern.
     * @param string $pattern the pattern that $baseName will be compared against.
     * @param int|bool $firstWildcard location of first wildcard character in the $pattern.
     * @param int $flags pattern flags
     *
     * @return bool whether the name matches against pattern
     */
    private static function matchBasename(string $baseName, string $pattern, $firstWildcard, int $flags): bool
    {
        if ($firstWildcard === false) {
            if ($pattern === $baseName) {
                return true;
            }
        } elseif ($flags & self::PATTERN_ENDS_WITH) {
            /* "*literal" matching against "fooliteral" */
            $n = StringHelper::byteLength($pattern);
            if (StringHelper::byteSubstr($pattern, 1, $n) === StringHelper::byteSubstr($baseName, -$n, $n)) {
                return true;
            }
        }

        $matchOptions = [];

        if ($flags & self::PATTERN_CASE_INSENSITIVE) {
            $matchOptions['caseSensitive'] = false;
        }

        return StringHelper::matchWildcard($pattern, $baseName, $matchOptions);
    }

    /**
     * Compares a path part against a pattern with optional wildcards.
     *
     * Based on match_pathname() from dir.c of git 1.8.5.3 sources.
     *
     * @param string $path full path to compare
     * @param string $basePath base of path that will not be compared
     * @param string $pattern the pattern that path part will be compared against
     * @param int|bool $firstWildcard location of first wildcard character in the $pattern
     * @param int $flags pattern flags
     *
     * @return bool whether the path part matches against pattern
     */
    private static function matchPathname(string $path, string $basePath, string $pattern, $firstWildcard, int $flags): bool
    {
        // match with FNM_PATHNAME; the pattern has base implicitly in front of it.
        if (strpos($pattern, '/') === 0) {
            $pattern = StringHelper::byteSubstr($pattern, 1, StringHelper::byteLength($pattern));
            if ($firstWildcard !== false && $firstWildcard !== 0) {
                $firstWildcard--;
            }
        }

        $namelen = StringHelper::byteLength($path) - (empty($basePath) ? 0 : StringHelper::byteLength($basePath) + 1);
        $name = StringHelper::byteSubstr($path, -$namelen, $namelen);

        if ($firstWildcard !== 0) {
            if ($firstWildcard === false) {
                $firstWildcard = StringHelper::byteLength($pattern);
            }

            // if the non-wildcard part is longer than the remaining pathname, surely it cannot match.
            if ($firstWildcard > $namelen) {
                return false;
            }

            if (strncmp($pattern, $name, $firstWildcard)) {
                return false;
            }

            $pattern = StringHelper::byteSubstr($pattern, $firstWildcard, StringHelper::byteLength($pattern));
            $name = StringHelper::byteSubstr($name, $firstWildcard, $namelen);

            // If the whole pattern did not have a wildcard, then our prefix match is all we need; we do not need to call fnmatch at all.
            if (empty($pattern) && empty($name)) {
                return true;
            }
        }

        $matchOptions = [
            'filePath' => true
        ];

        if ($flags & self::PATTERN_CASE_INSENSITIVE) {
            $matchOptions['caseSensitive'] = false;
        }

        return StringHelper::matchWildcard($pattern, $name, $matchOptions);
    }

    /**
     * Processes the pattern, stripping special characters like / and ! from the beginning and settings flags instead.
     *
     * @param string $pattern
     * @param bool $caseSensitive
     *
     * @return array with keys: (string) pattern, (int) flags, (int|bool) firstWildcard
     */
    private static function parseExcludePattern(string $pattern, bool $caseSensitive): array
    {
        $result = [
            'pattern' => $pattern,
            'flags' => 0,
            'firstWildcard' => false,
        ];

        $result = static::isCaseInsensitive($caseSensitive, $result);

        if (!isset($pattern[0])) {
            return $result;
        }

        if (strpos($pattern, '!') === 0) {
            $result['flags'] |= self::PATTERN_NEGATIVE;
            $pattern = StringHelper::byteSubstr($pattern, 1, StringHelper::byteLength($pattern));
        }

        if (StringHelper::byteLength($pattern) && StringHelper::byteSubstr($pattern, -1, 1) === '/') {
            $pattern = StringHelper::byteSubstr($pattern, 0, -1);
            $result['flags'] |= self::PATTERN_MUST_BE_DIR;
        }

        $result = static::isPatternNoDir($pattern, $result);

        $result['firstWildcard'] = self::firstWildcardInPattern($pattern);

        $result = static::isPatternEndsWith($pattern, $result);

        $result['pattern'] = $pattern;

        return $result;
    }

    /**
     * Check isCaseInsensitive.
     *
     * @param boolean $caseSensitive
     * @param array $result
     *
     * @return array
     */
    private static function isCaseInsensitive(bool $caseSensitive, array $result): array
    {
        if (!$caseSensitive) {
            $result['flags'] |= self::PATTERN_CASE_INSENSITIVE;
        }

        return $result;
    }

    /**
     * Check pattern no directory.
     *
     * @param string $pattern
     * @param array $result
     *
     * @return array
     */
    private static function isPatternNoDir(string $pattern, array $result): array
    {
        if (strpos($pattern, '/') === false) {
            $result['flags'] |= self::PATTERN_NO_DIR;
        }

        return $result;
    }

    /**
     * Check pattern ends with
     *
     * @param string $pattern
     * @param array $result
     *
     * @return array
     */
    private static function isPatternEndsWith(string $pattern, array $result): array
    {
        if (strpos($pattern, '*') === 0 && self::firstWildcardInPattern(StringHelper::byteSubstr($pattern, 1, StringHelper::byteLength($pattern))) === false) {
            $result['flags'] |= self::PATTERN_ENDS_WITH;
        }

        return $result;
    }
}<|MERGE_RESOLUTION|>--- conflicted
+++ resolved
@@ -115,15 +115,7 @@
         $path = rtrim(strtr($path, '/\\', '//'), '/');
 
         if (strpos('/' . $path, '/.') === false && strpos($path, '//') === false) {
-<<<<<<< HEAD
-            if ($isWindowsShare) {
-                $path = $path = '\\\\' . $path;
-            }
-
-            return $path;
-=======
             return $isWindowsShare ? "\\\\$path" : $path;
->>>>>>> d6e2a464
         }
 
         $parts = [];
