--- conflicted
+++ resolved
@@ -21,11 +21,7 @@
     "require-dev": {
         "infection/infection": "^0.16.3 || ^0.17.3",
         "phpunit/phpunit": "^9.3",
-<<<<<<< HEAD
-        "vimeo/psalm": "^3.17"
-=======
         "vimeo/psalm": "^4.0"
->>>>>>> ec7799f8
     },
     "autoload": {
         "psr-4": {
